use std::{fmt::{self, Display}, ops::ControlFlow};

use galois_fields::{TryDiv, Z64};
use log::{debug, trace};
use rand::{thread_rng, Rng};

use crate::{
    dense_poly::DensePoly,
    rand::pt_iter,
    rat::Rat,
    traits::{One, Rec, TryEval, WithVars, Zero}, sparse_poly::SparsePoly,
};

/// Univariate rational function reconstruction using Thiele interpolation
#[derive(Clone, Debug, Eq, PartialEq, Ord, PartialOrd, Hash)]
pub struct ThieleRec<const P: u64> {
    extra_pts: usize,
    rat: ThieleRat<Z64<P>>,
    y_last: Z64<P>,
    rec_started: bool,
    n_zeroes: usize,
}

impl<const P: u64> Default for ThieleRec<P> {
    fn default() -> Self {
        Self::new(1)
    }
}


impl<const P: u64> ThieleRec<P> {
    pub fn new(extra_pts: usize) -> Self {
        Self {
            extra_pts,
            rat: Default::default(),
            y_last: Z64::zero(),
            rec_started: false,
            n_zeroes: 0,
        }
<<<<<<< HEAD
    }

    pub fn add_pt(
        &mut self,
        y: Z64<P>,
        q_y: Z64<P>
    ) -> ControlFlow<()> {
        trace!("Adding q({y}) = {q_y}");
        if !self.rec_started {
            self.rec_started = true;
            self.rat = ThieleRat::from(q_y);
            self.y_last = y;
            return ControlFlow::Continue(());
        }
        if let Some(a) = self.a_next(y, q_y) {
            self.n_zeroes = 0;
            self.rat.coeffs.push((self.rat.a_last, self.y_last));
            self.rat.a_last = a;
            trace!("q(x1) = {}", self.rat);
            self.y_last = y;
        } else {
            self.n_zeroes += 1;
            trace!("zero ({})", self.n_zeroes);
            if self.n_zeroes > self.extra_pts {
                debug!("Reconstructed {}", self.rat);
                return ControlFlow::Break(())
            }
        };
        ControlFlow::Continue(())
    }

=======
    }

    pub fn add_pt(
        &mut self,
        y: Z64<P>,
        q_y: Z64<P>
    ) -> ControlFlow<()> {
        trace!("Adding q({y}) = {q_y}");
        if !self.rec_started {
            self.rec_started = true;
            self.rat = ThieleRat::from(q_y);
            self.y_last = y;
            return ControlFlow::Continue(());
        }
        if let Some(a) = self.a_next(y, q_y) {
            self.n_zeroes = 0;
            self.rat.coeffs.push((self.rat.a_last, self.y_last));
            self.rat.a_last = a;
            trace!("q(x1) = {}", self.rat);
            self.y_last = y;
        } else {
            self.n_zeroes += 1;
            trace!("zero ({})", self.n_zeroes);
            if self.n_zeroes > self.extra_pts {
                debug!("Reconstructed {}", self.rat);
                return ControlFlow::Break(())
            }
        };
        ControlFlow::Continue(())
    }

>>>>>>> f8ea2954
    fn a_next(
        &self,
        y: Z64<P>,
        f_y: Z64<P>,
    ) -> Option<Z64<P>> {
        let mut a = f_y;
        // TODO: check if calculating `a` with less divisions is faster
        for (ai, yi) in &self.rat.coeffs {
            a = (y - yi).try_div(a - ai)?;
        }
        (y - self.y_last).try_div(a - self.rat.a_last)
    }

    pub fn into_rat(self) -> ThieleRat<Z64<P>> {
        self.rat
    }

    pub fn rec_from_seq<I>(
        mut self,
        pts: I,
    ) -> Option<ThieleRat<Z64<P>>>
    where
        I: IntoIterator<Item = (Z64<P>, Z64<P>)>,
    {
        debug!("1d rational function reconstruction");
        for (y, q_y) in pts {
            if self.add_pt(y, q_y) == ControlFlow::Break(()) {
                return Some(self.into_rat())
            }
        }
        debug!("Reconstruction failed");
        None
    }

    pub fn rec_univariate_with_ran<F>(
        self,
        poly: F,
        rng: impl Rng,
    ) -> Option<ThieleRat<Z64<P>>>
    where
        F: FnMut(Z64<P>) -> Option<Z64<P>>,
    {
        self.rec1_with_ran(poly, rng)
    }

    pub fn rec1_with_ran<F>(
        self,
        mut poly: F,
        rng: impl Rng,
    ) -> Option<ThieleRat<Z64<P>>>
    where
        F: FnMut(Z64<P>) -> Option<Z64<P>>,
    {
        self.rec_from_seq(
            pt_iter(rng).filter_map(|pt| poly(pt).map(|fy| (pt, fy))),
        )
    }

    pub fn rec_univariate<F>(
        self,
        poly: F,
    ) -> Option<ThieleRat<Z64<P>>>
    where
        F: FnMut(Z64<P>) -> Option<Z64<P>>,
    {
        self.rec_univariate_with_ran(poly, thread_rng())
    }

    pub fn rec_started(&self) -> bool {
        self.rec_started
    }
}

#[derive(Clone, Debug, Default, Eq, PartialEq, Ord, PartialOrd, Hash)]
pub struct ThieleRat<T, U = T> {
    a_last: T,
    coeffs: Vec<(T, U)>,
}

impl<const P: u64> TryEval<Z64<P>> for ThieleRat<Z64<P>> {
    type Output = Z64<P>;

    fn try_eval(&self, x: &Z64<P>) -> Option<Z64<P>> {
        let mut res = self.a_last;
        for (a, y) in self.coeffs.iter().rev() {
            res = a + (x - y).try_div(res)?
        }
        Some(res)
    }
}

impl<T: Zero, U> Zero for ThieleRat<T, U> {
    fn zero() -> Self {
        Self {
            a_last: Zero::zero(),
            coeffs: Vec::new(),
        }
    }

    fn is_zero(&self) -> bool {
        self.coeffs.is_empty() && self.a_last.is_zero()
    }
}

impl<const P: u64> From<&ThieleRat<Z64<P>>> for Rat<DensePoly<Z64<P>>> {
    fn from(p: &ThieleRat<Z64<P>>) -> Self {
        if p.is_zero() {
            return Zero::zero();
        }
        let mut res_num = DensePoly::from_coeff_unchecked(vec![p.a_last]);
        let mut res_den = One::one();
        for (a, y) in p.coeffs.iter().rev() {
            let xmy = DensePoly::from_coeff_unchecked(vec![-*y, One::one()]);
            (res_num, res_den) = (&res_num * a + xmy * res_den, res_num);
        }
        let norm = res_den
            .coeffs()
            .iter()
            .find(|c| !c.is_zero())
            .unwrap()
            .inv();
        res_num *= &norm;
        res_den *= &norm;
        Rat::from_num_den_unchecked(res_num, res_den)
    }
}

impl<const P: u64> From<ThieleRat<Z64<P>>> for Rat<DensePoly<Z64<P>>> {
    fn from(p: ThieleRat<Z64<P>>) -> Self {
        Self::from(&p)
    }
}

impl<const P: u64> From<&ThieleRat<Z64<P>>> for Rat<SparsePoly<Z64<P>, 1>> {
    fn from(p: &ThieleRat<Z64<P>>) -> Self {
        let (num, den) = Rat::<DensePoly<Z64<P>>>::from(p).into_num_den();
        Rat::from_num_den_unchecked(num.into(), den.into())
    }
}

impl<const P: u64> From<ThieleRat<Z64<P>>> for Rat<SparsePoly<Z64<P>, 1>> {
    fn from(p: ThieleRat<Z64<P>>) -> Self {
        Self::from(&p)
    }
}

impl<'a, 'b, T, U, S: Display> WithVars<'a, &'b [S; 1]> for ThieleRat<T, U>
where
    T: Display + One + Zero + 'a,
    U: Display + One + Zero + 'a,
{
    type Output = FmtThieleRat<'a, 'b, T, U, S>;

    fn with_vars(&'a self, vars: &'b [S; 1]) -> Self::Output {
        FmtThieleRat::new(self, vars)
    }
}

impl<const P: u64> Display for ThieleRat<Z64<P>> {
    fn fmt(&self, f: &mut fmt::Formatter) -> fmt::Result {
        self.with_vars(&["x"]).fmt(f)
    }
}

impl<const P: u64> From<Z64<P>> for ThieleRat<Z64<P>> {
    fn from(source: Z64<P>) -> Self {
        Self {
            a_last: source,
            coeffs: Vec::new(),
        }
    }
}

#[derive(Copy, Clone, Debug, Eq, PartialEq, Ord, PartialOrd, Hash)]
pub struct FmtThieleRat<
    'a,
    'b,
    T: Display + One + Zero,
    U: Display + One + Zero,
    V: Display,
> {
    rat: &'a ThieleRat<T, U>,
    var: &'b [V],
}

impl<'a, 'b, T: Display + One + Zero, U: Display + One + Zero, V: Display>
    FmtThieleRat<'a, 'b, T, U, V>
{
    fn new(rat: &'a ThieleRat<T, U>, var: &'b [V]) -> Self {
        Self { rat, var }
    }
}

impl<'a, 'b, V: Display, const P: u64> Display
    for FmtThieleRat<'a, 'b, Z64<P>, Z64<P>, V>
{
    fn fmt(&self, f: &mut fmt::Formatter) -> fmt::Result {
        let var = &self.var[0];
        for (a, y) in &self.rat.coeffs {
            write!(f, "{a} + ({var} - {y}) / (")?;
        }
        write!(f, "{}", self.rat.a_last)?;
        for _ in 0..self.rat.coeffs.len() {
            write!(f, ")")?;
        }
        Ok(())
    }
}

impl<F, const P: u64> Rec<ThieleRec<P>, Z64<P>> for F
where
    F: FnMut(Z64<P>) -> Option<Z64<P>>,
{
    type Output = Option<ThieleRat<Z64<P>>>;

    fn rec_with_ran(
        &mut self,
        reconstructor: ThieleRec<P>,
        rng: impl ::rand::Rng,
    ) -> Self::Output {
        reconstructor.rec_from_seq(
            pt_iter(rng).filter_map(|pt| (self)(pt).map(|fy| (pt, fy))),
        )
    }
}

impl<F, const P: u64> Rec<ThieleRec<P>, [Z64<P>; 1]> for F
where
    F: FnMut([Z64<P>; 1]) -> Option<Z64<P>>,
{
    type Output = Option<ThieleRat<Z64<P>>>;

    fn rec_with_ran(
        &mut self,
        reconstructor: ThieleRec<P>,
        rng: impl ::rand::Rng,
    ) -> Self::Output {
        (|pt| (self)([pt])).rec_with_ran(reconstructor, rng)
    }
}

#[cfg(test)]
mod tests {
    use rand_xoshiro::rand_core::SeedableRng;

    use crate::{dense_poly::DensePoly, traits::TryEval, _test_util::gen_dense_rat1};

    use super::*;

    fn log_init() {
        let _ = env_logger::builder().is_test(true).try_init();
    }

    #[test]
    fn rec_rat_small() {
        log_init();

        const NTESTS: u32 = 10;
        const MAX_POW: u32 = 1;
        const P: u64 = 29;

        let mut rng = rand_xoshiro::Xoshiro256StarStar::seed_from_u64(1);

        for _ in 0..NTESTS {
            let rec = ThieleRec::new(1);
            let rat = gen_dense_rat1(&[MAX_POW], &mut rng);
            eprintln!("trying to reconstruct {rat}");
            let reconstructed = (|x: Z64<P>| rat.try_eval(&x))
                .rec_with_ran(rec, &mut rng)
                .unwrap();
            eprintln!("{reconstructed}");
            let reconstructed: Rat<DensePoly<Z64<P>>> = reconstructed.into();
            eprintln!("{reconstructed}");
            assert_eq!(rat, reconstructed)
        }
    }

    #[test]
    fn rec_rat_large() {
        log_init();

        const NTESTS: u32 = 100;
        const MAX_POW: u32 = 8;
        const P: u64 = 1152921504606846883;

        let mut rng = rand_xoshiro::Xoshiro256StarStar::seed_from_u64(1);

        for _ in 0..NTESTS {
            let rec = ThieleRec::new(1);
            let rat = gen_dense_rat1(&[MAX_POW], &mut rng);
            let reconstructed = (|x: Z64<P>| rat.try_eval(&x))
                .rec_with_ran(rec, &mut rng)
                .unwrap();
            let reconstructed: Rat<DensePoly<Z64<P>>> = reconstructed.into();
            assert_eq!(rat, reconstructed)
        }
    }
}<|MERGE_RESOLUTION|>--- conflicted
+++ resolved
@@ -37,7 +37,6 @@
             rec_started: false,
             n_zeroes: 0,
         }
-<<<<<<< HEAD
     }
 
     pub fn add_pt(
@@ -69,39 +68,6 @@
         ControlFlow::Continue(())
     }
 
-=======
-    }
-
-    pub fn add_pt(
-        &mut self,
-        y: Z64<P>,
-        q_y: Z64<P>
-    ) -> ControlFlow<()> {
-        trace!("Adding q({y}) = {q_y}");
-        if !self.rec_started {
-            self.rec_started = true;
-            self.rat = ThieleRat::from(q_y);
-            self.y_last = y;
-            return ControlFlow::Continue(());
-        }
-        if let Some(a) = self.a_next(y, q_y) {
-            self.n_zeroes = 0;
-            self.rat.coeffs.push((self.rat.a_last, self.y_last));
-            self.rat.a_last = a;
-            trace!("q(x1) = {}", self.rat);
-            self.y_last = y;
-        } else {
-            self.n_zeroes += 1;
-            trace!("zero ({})", self.n_zeroes);
-            if self.n_zeroes > self.extra_pts {
-                debug!("Reconstructed {}", self.rat);
-                return ControlFlow::Break(())
-            }
-        };
-        ControlFlow::Continue(())
-    }
-
->>>>>>> f8ea2954
     fn a_next(
         &self,
         y: Z64<P>,
